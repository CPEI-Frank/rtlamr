--- conflicted
+++ resolved
@@ -192,29 +192,10 @@
 	Bytes []byte
 }
 
-<<<<<<< HEAD
-// Matched filter implemented as integrate and dump. Output array is equal to
-// the number of manchester coded symbols per packet.
-func MatchedFilter(input []float64, bits int) (output []float64) {
-	output = make([]float64, bits)
-
-	fIdx := 0
-	for idx := 0; fIdx < bits; idx += config.SymbolLength * 2 {
-		lower := input[idx : idx+config.SymbolLength]
-		upper := input[idx+config.SymbolLength : idx+config.SymbolLength*2]
-
-		var s float64
-		for i, l := range lower {
-			s += l - upper[i]
-		}
-		output[fIdx] = s
-		fIdx++
-=======
 func NewDataFromBytes(data []byte) (d Data) {
 	d.Bytes = data
 	for _, b := range data {
 		d.Bits += fmt.Sprintf("%08b", b)
->>>>>>> 0a6ad807
 	}
 
 	return
